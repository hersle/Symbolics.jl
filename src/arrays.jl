using SymbolicUtils
using SymbolicUtils: @capture
using StaticArrays
import Base: eltype, length, ndims, size, axes, eachindex

export @arrayop, ArrayMaker, @makearray, @setview, @setview!

### Store Shape as a metadata in Term{<:AbstractArray} objects
struct ArrayShapeCtx end


#=
 There are 2 types of array terms:
   `ArrayOp{T<:AbstractArray}` and `Term{<:AbstractArray}`

 - ArrayOp represents a Einstein-notation-inspired array operation.
   it contains a field `term` which is a `Term` that represents the
   operation that resulted in the `ArrayOp`.
   I.e. will be `A*b` for the operation `(i,) => A[i,j] * b[j]` for example.
   It can be `nothing` if not known.
   - calling `shape` on an `ArrayOp` will return the shape of the array or `Unknown()`
   - do not rely on the `symtype` or `shape` information of the `.term` when looking at an `ArrayOp`.
     call `shape`, `symtype` and `ndims` directly on the `ArrayOp`.
 - `Term{<:AbstractArray}`
   - calling `shape` on it will return the shape of the array or `Unknown()`, and uses
     the `ArrayShapeCtx` metadata context to store this.

 The Array type parameter must contain the dimension.
=#

#### ArrayOp ####

"""
    ArrayOp(output_idx, expr, reduce)

A tensor expression where `output_idx` are the output indices
`expr`, is the tensor expression and `reduce` is the function
used to reduce over contracted dimensions.
"""
struct ArrayOp{T<:AbstractArray} <: Symbolic{T}
    output_idx # output indices
    expr       # Used in pattern matching
               # Useful to infer eltype
    reduce
    term
    shape
    ranges::Dict{Sym, AbstractRange} # index range each index symbol can take,
                                     # optional for each symbol
    metadata
end

function ArrayOp(T::Type, output_idx, expr, reduce, term, ranges=Dict(); metadata=nothing)
    sh = make_shape(output_idx, unwrap(expr), ranges)
    ArrayOp{T}(output_idx, unwrap(expr), reduce, term, sh, ranges, metadata)
end

function ArrayOp(a::AbstractArray)
    i = makesubscripts(ndims(a))
    # TODO: formalize symtype(::Type) then!
    ArrayOp(symtype(a), (i...,), a[i...], +, a)
end

ConstructionBase.constructorof(s::Type{<:ArrayOp{T}}) where {T} = ArrayOp{T}

shape(aop::ArrayOp) = aop.shape

const show_arrayop = Ref{Bool}(false)
function Base.show(io::IO, aop::ArrayOp)
    if istree(aop.term) && !show_arrayop[]
        show(io, aop.term)
    else
        print(io, "@arrayop")
        print(io, "(_[$(join(string.(aop.output_idx), ","))] := $(aop.expr))")
        if aop.reduce != +
            print(io, " ($(aop.reduce))")
        end

        if !isempty(aop.ranges)
            print(io, " ", join(["$k in $v" for (k, v) in aop.ranges], ", "))
        end
    end
end

symtype(a::ArrayOp{T}) where {T} = T
istree(a::ArrayOp) = true
function operation(a::ArrayOp)
    isnothing(a.term) ? typeof(a) : operation(a.term)
end
function arguments(a::ArrayOp)
    isnothing(a.term) ? [a.output_idx, a.expr, a.reduce,
                         a.term, a.shape, a.ranges, a.metadata] :
    arguments(a.term)
end

function Base.isequal(a::ArrayOp, b::ArrayOp)
    a === b && return true
    isequal(operation(a), operation(b)) &&
    isequal(a.output_idx, b.output_idx) &&
    isequal(a.expr, b.expr) &&
    isequal(a.reduce, b.reduce) &&
    isequal(a.shape, b.shape)
end

function Base.hash(a::ArrayOp, u::UInt)
    hash(a.shape, hash(a.expr, hash(a.expr, hash(a.output_idx, hash(operation(a), u)))))
end

macro arrayop(output_idx, expr, options...)
    rs = []
    reduce = +
    call = nothing

    extra = []
    for o in options
        if isexpr(o, :call) && o.args[1] == :in
            push!(rs, :($(o.args[2]) => $(o.args[3])))
        elseif isexpr(o, :(=)) && o.args[1] == :reduce
            reduce = o.args[2]
        elseif isexpr(o, :(=)) && o.args[1] == :term
            call = o.args[2]
        else
            push!(extra, o)
        end
    end
    if length(extra) == 1
        @warn("@arrayop <call> <idx> <expr> is deprecated, use @arrayop <idx> <expr> term=<call> instead")
        call = output_idx
        output_idx = expr
        expr = extra[1]
    end
    @assert output_idx.head == :tuple

    oidxs = filter(x->x isa Symbol, output_idx.args)
    iidxs = find_indices(expr)
    idxs  = union(oidxs, iidxs)
    fbody = call2term(deepcopy(expr))
    oftype(x,T) = :($x::$T)
    aop = gensym("aop")
    quote
        let
            @syms $(map(x->oftype(x, Int), idxs)...)

            expr = $fbody
            #TODO: proper Atype
            $ArrayOp(Array{$symtype(expr),
                           $(length(output_idx.args))},
                     $output_idx,
                     expr,
                     $reduce,
                     $(call2term(call)),
                     Dict($(rs...)))

        end
    end |> esc
end

const SymArray = Union{ArrayOp, Symbolic{<:AbstractArray}}
const SymMat = Union{ArrayOp{<:AbstractMatrix}, Symbolic{<:AbstractMatrix}}
const SymVec = Union{ArrayOp{<:AbstractVector}, Symbolic{<:AbstractVector}}

### Propagate ###
#
## Shape ##


function axis_in(a, b)
    first(a) >= first(b) && last(a) <= last(b)
end

function make_shape(output_idx, expr, ranges=Dict())
    matches = idx_to_axes(expr)
    for (sym, ms) in matches
        to_check = filter(m->!(shape(m.A) isa Unknown), ms)
        # Only check known dimensions. It may be "known symbolically"
        isempty(to_check) && continue
        restricted = false
        if haskey(ranges, sym)
            ref_axis = ranges[sym]
            restricted = true
        else
            ref_axis = axes(first(to_check).A, first(to_check).dim)
        end
        reference = ref_axis
        for i in (restricted ? 1 : 2):length(ms)
            m = ms[i]
            s=shape(m.A)
            if s !== Unknown()
                if restricted
                    if !axis_in(ref_axis, axes(m.A, m.dim))
                        throw(DimensionMismatch("expected $(ref_axis) to be within axes($(m.A), $(m.dim))"))
                    end
                elseif !isequal(axes(m.A, m.dim), reference)
                    throw(DimensionMismatch("expected axes($(m.A), $(m.dim)) = $(reference)"))
                end
            end
        end
    end

    sz = map(output_idx) do i
        if i isa Sym
            if haskey(ranges, i)
                return axes(ranges[i], 1)
            end
            if !haskey(matches, i)
                error("There was an error processing arrayop expression $expr.\n" *
                      "Dimension of output index $i in $output_idx could not be inferred")
            end
            mi = matches[i]
            @assert !isempty(mi)
            return get_extents(mi)
        elseif i isa Integer
            return Base.OneTo(1)
        end
    end
    # TODO: maybe we can remove this restriction?
    if any(x->x isa Unknown, sz)
        Unknown()
    else
        sz
    end
end


function ranges(a::ArrayOp)
    rs = Dict{Sym, Any}()
    ax = idx_to_axes(a.expr)
    for i in keys(ax)
        if haskey(a.ranges, i)
            rs[i] = a.ranges[i]
        else
            rs[i] = ax[i] #get_extents(ax[i])
        end
    end
    return rs
end

## Eltype ##

eltype(aop::ArrayOp) = symtype(aop.expr)

## Ndims ##
function ndims(aop::ArrayOp)
    length(aop.output_idx)
end


### Utils ###


# turn `f(x...)` into `term(f, x...)`
#
function call2term(expr, arrs=[])
    !(expr isa Expr) && return :($unwrap($expr))
    if expr.head == :call
        if expr.args[1] == :(:)
            return expr
        end
        return Expr(:call, term, map(call2term, expr.args)...)
    elseif expr.head == :ref
        return Expr(:ref, call2term(expr.args[1]), expr.args[2:end]...)
    elseif expr.head == Symbol("'")
        return Expr(:call, term, adjoint, map(call2term, expr.args)...)
    end

    return Expr(expr.head, map(call2term, expr.args)...)
end

# Find all symbolic indices in expr
function find_indices(expr, idxs=[])
    !(expr isa Expr) && return idxs
    if expr.head == :ref
        return append!(idxs, filter(x->x isa Symbol, expr.args[2:end]))
    elseif expr.head == :call && expr.args[1] == :getindex || expr.args[1] == getindex
        return append!(idxs, filter(x->x isa Symbol, expr.args[3:end]))
    else
        foreach(x->find_indices(x, idxs), expr.args)
        return idxs
    end
end

struct AxisOf
    A
    dim
    boundary
end

function Base.get(a::AxisOf)
    @oops shape(a.A)
    axes(a.A, a.dim)
end

function get_extents(xs)
    boundaries = map(x->x.boundary, xs)
    if all(iszero, boundaries)
        get(first(xs))
    else
        extent = get(first(xs))
        start_offset = -reduce(min, filter(x->x<0, boundaries), init=0)
        end_offset = reduce(max, filter(x->x>0, boundaries), init=0)

        (first(extent) + start_offset):(last(extent) - end_offset)
    end
end

get_extents(x::AbstractRange) = x

## Walk expr looking for symbols used in getindex expressions
# Returns a dictionary of Sym to a vector of AxisOf objects.
# The vector has as many elements as the number of times the symbol
# appears in the expr. AxisOf has three fields:
# A: the array whose indexing it appears in
# dim: The dimension of the array indexed
# boundary: how much padding is this indexing requiring, for example
#   boundary is 2 for x[i + 2], and boundary = -2 for x[i - 2]
function idx_to_axes(expr, dict=Dict{Sym, Vector}(), ranges=Dict())
    if istree(expr)
        if operation(expr) === (getindex)
            args = arguments(expr)
            for (axis, idx_expr) in enumerate(@views args[2:end])
                if issym(idx_expr) || istree(idx_expr)
                    vs = get_variables(idx_expr)
                    isempty(vs) && continue
                    sym = only(get_variables(idx_expr))
                    axesvec = Base.get!(() -> [], dict, sym)
                    push!(axesvec, AxisOf(first(args), axis, idx_expr - sym))
                end
            end
        else
            idx_to_axes(operation(expr), dict)
            foreach(ex->idx_to_axes(ex, dict), arguments(expr))
        end
    end
    dict
end


#### Term{<:AbstractArray}
#

"""
    arrterm(f, args...; arrayop=nothing)

Create a term of `Term{<: AbstractArray}` which
is the representation of `f(args...)`.

- Calls `propagate_atype(f, args...)` to determine the
  container type, i.e. `Array` or `StaticArray` etc.
- Calls `propagate_eltype(f, args...)` to determine the
  output element type.
- Calls `propagate_ndims(f, args...)` to determine the
  output dimension.
- Calls `propagate_shape(f, args...)` to determine the
  output array shape.

`propagate_shape`, `propagate_atype`, `propagate_eltype` may
return `Unknown()` to say that the output cannot be determined

But `propagate_ndims` must work and return a non-negative integer.
"""
function arrterm(f, args...)
    atype = propagate_atype(f, args...)
    etype = propagate_eltype(f, args...)
    nd    = propagate_ndims(f, args...)

    S = if etype === Unknown() && nd === Unknown()
        atype
    elseif etype === Unknown()
        atype{T, nd} where T
    elseif nd === Unknown()
        atype{etype, N} where N
    else
        atype{etype, nd}
    end

    setmetadata(Term{S}(f, args),
                ArrayShapeCtx,
                propagate_shape(f, args...))
end

"""
    shape(s::Any)

Returns `axes(s)` or throws.
"""
shape(s) = axes(s)

"""
    shape(s::SymArray)

Extract the shape metadata from a SymArray.
If not known, returns `Unknown()`
"""
function shape(s::Symbolic{<:AbstractArray})
    if hasmetadata(s, ArrayShapeCtx)
        getmetadata(s, ArrayShapeCtx)
    else
        Unknown()
    end
end

## `propagate_` interface:
#  used in the `arrterm` construction.

atype(::Type{<:Array}) = Array
atype(::Type{<:SArray}) = SArray
atype(::Type) = AbstractArray

_propagate_atype(::Type{T}, ::Type{T}) where {T} = T
_propagate_atype(::Type{<:Array}, ::Type{<:SArray}) = Array
_propagate_atype(::Type{<:SArray}, ::Type{<:Array}) = Array
_propagate_atype(::Any, ::Any) = AbstractArray
_propagate_atype(T) = T
_propagate_atype() = AbstractArray

function propagate_atype(f, args...)
    As = [atype(symtype(T))
          for T in Iterators.filter(x->x <: Symbolic{<:AbstractArray}, typeof.(args))]
    if length(As) <= 1
        _propagate_atype(As...)
    else
        foldl(_propagate_atype, As)
    end
end

function propagate_eltype(f, args...)
    As = [eltype(symtype(T))
          for T in Iterators.filter(x->symtype(x) <: AbstractArray, args)]
    promote_type(As...)
end

function propagate_ndims(f, args...)
    error("Could not determine the output dimension of $f$args")
end

function propagate_shape(f, args...)
    error("Don't know how to propagate shape for $f$args")
end

### Wrapper type for dispatch

@symbolic_wrap struct Arr{T,N} <: AbstractArray{T, N}
    value
end

Base.hash(x::Arr, u::UInt) = hash(unwrap(x), u)
Base.isequal(a::Arr, b::Arr) = isequal(unwrap(a), unwrap(b))

ArrayOp(x::Arr) = unwrap(x)

function Arr(x)
    A = symtype(x)
    @assert A <: AbstractArray
    Arr{maybewrap(eltype(A)), ndims(A)}(x)
end

const ArrayLike{T,N} = Union{
    ArrayOp{AbstractArray{T,N}},
    Symbolic{AbstractArray{T,N}},
    Arr{T,N},
    SymbolicUtils.Term{Arr{T, N}}
} # Like SymArray but includes Arr and Term{Arr}

unwrap(x::Arr) = x.value

maybewrap(T) = has_symwrapper(T) ? wrapper_type(T) : T
# These methods allow @wrapped methods to be more specific and not overwrite
# each other when defined both for matrix and vector
wrapper_type(::Type{<:AbstractMatrix}) = Arr{<:Any, 2}
wrapper_type(::Type{<:AbstractMatrix{T}}) where {T} = Arr{maybewrap(T), 2}

wrapper_type(::Type{<:AbstractVector}) = Arr{<:Any, 1}
wrapper_type(::Type{<:AbstractVector{T}}) where {T} = Arr{maybewrap(T), 1}

function Base.show(io::IO, arr::Arr)
    x = unwrap(arr)
    istree(x) && print(io, "(")
    print(io, unwrap(arr))
    istree(x) && print(io, ")")
    if !(shape(x) isa Unknown)
        print(io, "[", join(string.(axes(arr)), ","), "]")
    end
end
Base.show(io::IO, ::MIME"text/plain", arr::Arr) = show(io, arr)

################# Base array functions
#

# basic
# these methods are not symbolic but work if we know this info.

geteltype(s::SymArray) = geteltype(symtype(s))
geteltype(::Type{<:AbstractArray{T}}) where {T} = T
geteltype(::Type{<:AbstractArray}) = Unknown()

ndims(s::SymArray) = ndims(symtype(s))
ndims(::Type{<:Arr{<:Any, N}}) where N = N

function eltype(A::Union{Arr, SymArray})
    T = geteltype(unwrap(A))
    T === Unknown() && error("eltype of $A not known")
    return T
end

function length(A::Union{Arr, SymArray})
    s = shape(unwrap(A))
    s === Unknown() && error("length of $A not known")
    return prod(length, s)
end

function size(A::Union{Arr, SymArray})
    s = shape(unwrap(A))
    s === Unknown() && error("size of $A not known")
    return length.(s)
end

function size(A::SymArray, i::Integer)
    @assert(i > 0)
    i > ndims(A) ? 1 : size(A)[i]
end

function axes(A::Union{Arr, SymArray})
    s = shape(unwrap(A))
    s === Unknown() && error("axes of $A not known")
    return map(x->1:length(x), s)
end


function axes(A::SymArray, i)
    s = shape(A)
    s === Unknown() && error("axes of $A not known")
    return i <= length(s) ? s[i] : Base.OneTo(1)
end

function eachindex(A::Union{Arr, SymArray})
    s = shape(unwrap(A))
    s === Unknown() && error("eachindex of $A not known")
    return CartesianIndices(s)
end

function get_variables!(vars, e::Arr, varlist=nothing)
    foreach(x -> get_variables!(vars, x, varlist), collect(e))
    vars
end


### Scalarize

scalarize(a::Array) = map(scalarize, a)
scalarize(term::Symbolic{<:AbstractArray}, idx) = term[idx...]
val2num(::Val{n}) where n = n

function replace_by_scalarizing(ex, dict)
    rule = @rule(getindex(~x, ~~i) =>
                 scalarize(~x, (map(j->substitute(j, dict), ~~i)...,)))

    simterm = (x, f, args; kws...) -> begin
        if f === Base.literal_pow && length(args) == 3
            #=
            julia> @variables u[1:3]
            1-element Vector{Symbolics.Arr{Num, 1}}:
             u[1:3]

            julia> u.^1
            (broadcast(literal_pow, Base.RefValue{typeof(^)}(^), u, Base.RefValue{Val{1}}(Val{1}())))[1:3]
            =#
            base = args[2]
            exp = val2num(only(args[3]))
            f = only(args[1])
            args = [base, exp]
        end

        if metadata(x) !== nothing
            similarterm(x, f, args; metadata=metadata(x))
        else
            f(args...)
        end
    end

    function rewrite_operation(x)
        if istree(x) && istree(operation(x))
            f = operation(x)
            ff = replace_by_scalarizing(f, dict)
            if metadata(x) !== nothing
                similarterm(x, ff, arguments(x); metadata=metadata(x))
            else
                ff(arguments(x)...)
            end
        else
            nothing
        end
    end

    prewalk_if(x->!(x isa ArrayOp || x isa ArrayMaker),
               Rewriters.PassThrough(Chain([rewrite_operation, rule])),
              ex, simterm)
end

function prewalk_if(cond, f, t, similarterm)
    t′ = cond(t) ? f(t) : return t
    if istree(t′)
        return similarterm(t′, operation(t′),
                           map(x->prewalk_if(cond, f, x, similarterm), arguments(t′)))
    else
        return t′
    end
end


function scalarize(arr::AbstractArray, idx)
    arr[idx...]
end

function scalarize(arr::Term, idx)
    scalarize_op(operation(arr), arr, idx)
end

scalarize_op(f, arr) = arr

struct ScalarizeCache end

function scalarize_op(f, arr, idx)
    if hasmetadata(arr, ScalarizeCache) && getmetadata(arr, ScalarizeCache)[] !== nothing
        wrap(getmetadata(arr, ScalarizeCache)[][idx...])
    else
        thing = f(scalarize.(map(wrap, arguments(arr)))...)
        getmetadata(arr, ScalarizeCache)[] = thing
        wrap(thing[idx...])
    end
end

@wrapped function Base.:(\)(A::AbstractMatrix, b::AbstractVecOrMat)
    t = arrterm(\, A, b)
    setmetadata(t, ScalarizeCache, Ref{Any}(nothing))
end

@wrapped function Base.inv(A::AbstractMatrix)
    t = arrterm(inv, A)
    setmetadata(t, ScalarizeCache, Ref{Any}(nothing))
end

_det(x, lp) = det(x, laplace=lp)

function scalarize_op(f::typeof(_det), arr)
    det(map(wrap, collect(arguments(arr)[1])), laplace=arguments(arr)[2])
end

@wrapped function LinearAlgebra.det(x::AbstractMatrix; laplace=true)
    Term{eltype(x)}(_det, [x, laplace])
end


# A * x = b
# A ∈ R^(m x n) x ∈ R^(n, k) = b ∈ R^(m, k)
propagate_ndims(::typeof(\), A, b) = ndims(b)
propagate_ndims(::typeof(inv), A) = ndims(A)

# A(m,k) * B(k,n) = C(m,n)
# A(m,k) \ C(m,n)  = B(k,n)
function propagate_shape(::typeof(\), A, b)
    if ndims(b) == 1
        (axes(A,2),)
    else
        (axes(A,2), axes(b, 2))
    end
end

function propagate_shape(::typeof(inv), A)
    @oops shp = shape(A)
    @assert ndims(A) == 2 && reverse(shp) == shp "Inv called on a non-square matrix"
    shp
end

function scalarize(arr::ArrayOp, idx)
    @assert length(arr.output_idx) == length(idx)

    axs = ranges(arr)

    iidx = collect(keys(axs))
    contracted = setdiff(iidx, arr.output_idx)

<<<<<<< HEAD
    dict = Dict(oi => (unwrap(i) isa Symbolic ? unwrap(i) : get_extents(axs[oi])[i])
                for (oi, i) in zip(arr.output_idx, idx) if unwrap(oi) isa Symbolic)
    partial = replace_by_scalarizing(arr.expr, dict)

    axes = [get_extents(axs[c]) for c in contracted]
    if isempty(contracted)
        partial
=======
    axes = [axs[c] for c in contracted]
    summed = if isempty(contracted)
        arr.expr
>>>>>>> f2a36ef9
    else
        mapreduce(arr.reduce, Iterators.product(axes...)) do idx
            replace_by_scalarizing(arr.expr, Dict(contracted .=> idx))
        end
    end

    dict = Dict(oi => (unwrap(i) isa Symbolic ? unwrap(i) : axs[oi][i])
                for (oi, i) in zip(arr.output_idx, idx) if unwrap(oi) isa Symbolic)
    replace_by_scalarizing(summed, dict)
end

scalarize(arr::Arr, idx) = wrap(scalarize(unwrap(arr),
                                          unwrap.(idx)))

function scalarize(arr)
    if arr isa Arr || arr isa Symbolic{<:AbstractArray}
        map(Iterators.product(axes(arr)...)) do i
            scalarize(arr, (i...,))
        end
    elseif istree(arr) && operation(arr) == getindex
        args = arguments(arr)
        scalarize(args[1], (args[2:end]...,))
    elseif arr isa Num
        wrap(scalarize(unwrap(arr)))
    elseif istree(arr) && symtype(arr) <: Number
        t = similarterm(arr, operation(arr), map(scalarize, arguments(arr)), symtype(arr), metadata=arr.metadata)
        istree(t) ? scalarize_op(operation(t), t) : t
    else
        arr
    end
end

@wrapped Base.isempty(x::AbstractArray) = shape(unwrap(x)) !== Unknown() && _iszero(length(x))
Base.collect(x::Arr) = scalarize(x)
Base.collect(x::SymArray) = scalarize(x)
isarraysymbolic(x) = unwrap(x) isa Symbolic && SymbolicUtils.symtype(unwrap(x)) <: AbstractArray

Base.convert(::Type{<:Array{<:Any, N}}, arr::Arr{<:Any, N}) where {N} = scalarize(arr)


### Stencils

struct ArrayMaker{T, AT<:AbstractArray} <: Symbolic{AT}
    shape
    sequence
    metadata
end

function arraymaker(T, shape, views, seq...)
    ArrayMaker{T}(shape, [(views .=> seq)...])
end

TermInterface.istree(x::ArrayMaker) = true
TermInterface.operation(x::ArrayMaker) = arraymaker
TermInterface.arguments(x::ArrayMaker) = [eltype(x), shape(x), map(first, x.sequence), map(last, x.sequence)...]

shape(am::ArrayMaker) = am.shape

function ArrayMaker{T}(sz::NTuple{N, Integer}, seq::Array=[]; atype=Array, metadata=nothing) where {N,T}
    ArrayMaker{T, atype{T, N}}(map(x->1:x, sz), seq, metadata)
end

(::Type{ArrayMaker{T}})(i::Int...; atype=Array) where {T} = ArrayMaker{T}(i, atype=atype)

function Base.show(io::IO, ac::ArrayMaker)
    print(io, Expr(:call, :ArrayMaker, ac.shape,
                   Expr(:block, ac.sequence...)))
end

function get_indexers(ex)
    @assert ex.head == :ref
    arr = ex.args[1]
    replace_ends(arr, ex.args[2:end])
end

function search_and_replace(expr, key, val)
    isequal(expr, key) && return val

    expr isa Expr ?
        Expr(expr.head, map(x->search_and_replace(x, key,val), expr.args)...) :
        expr
end

function replace_ends(arr, idx)
    [search_and_replace(ix, :end, :(lastindex($arr, $i)))
     for (i, ix) in enumerate(idx)]
end

macro setview!(definition, arrayop)
    setview(definition, arrayop, true)
end

macro setview(definition, arrayop)
    setview(definition, arrayop, false)
end

output_index_ranges(c::CartesianIndices) = c.indices
output_index_ranges(ix...) = ix

function setview(definition, arrayop, inplace)
    output_view = get_indexers(definition)
    output_ref = definition.args[1]
    push = inplace ? (am, op) -> push!(am.sequence, op) : (am, op) -> typeof(am)(am.shape, vcat(am.sequence, op))
    quote
        let
            $push($output_ref,
                  $output_index_ranges($(output_view...)) => $unwrap($arrayop))
            $output_ref
        end
    end |> esc
end

macro makearray(definition, sequence)
    output_shape = get_indexers(definition)
    output_name = definition.args[1]

    seq = map(filter(x->!(x isa LineNumberNode), sequence.args)) do pair
        @assert pair.head == :call && pair.args[1] == :(=>)
        # TODO: make sure the same symbol is used for the lhs array
        :(@setview! $(pair.args[2]) $(pair.args[3]))
    end

    quote
        $output_name = $ArrayMaker{Real}(map(length, ($(output_shape...),)))
        $(seq...)
        $output_name = $wrap($output_name)
    end |> esc
end

function best_order(output_idx, ks, rs)
    unique!(filter(issym, vcat(reverse(output_idx)..., collect(ks))))
end

function _cat(x, xs...; dims)
    arrays = (x, xs...)
    if dims isa Integer
        sz = Base.cat_size_shape(Base.dims2cat(dims), arrays...)
        T = reduce(promote_type, eltype.(xs), init=eltype(x))
        newdim = cumsum(map(a->size(a, dims), arrays))
        start = 1
        A = ArrayMaker{T}(sz...)
        for (dim, array) in zip(newdim, arrays)
            idx = CartesianIndices(ntuple(n -> n==dims ?
                                          (start:dim) : (1:sz[n]), length(sz)))
            start = dim + 1

            @setview! A[idx] array
        end
        return A
    else
        error("Block diagonal concatenation not supported")
    end
end

Base.cat(x::Arr, xs...; dims) = _cat(x, xs...; dims)
Base.cat(x::AbstractArray, y::Arr, xs...; dims) = _cat(x, y, xs...; dims)

Base.vcat(x::Arr, xs::AbstractVecOrMat...) = cat(x, xs..., dims=1)
Base.hcat(x::Arr, xs::AbstractVecOrMat...) = cat(x, xs..., dims=2)
Base.vcat(x::AbstractVecOrMat, y::Arr, xs::AbstractVecOrMat...) = _cat(x, y, xs..., dims=1)
Base.hcat(x::AbstractVecOrMat, y::Arr, xs::AbstractVecOrMat...) = _cat(x, y, xs..., dims=2)

function scalarize(x::ArrayMaker)
    T = eltype(x)
    A = Array{wrapper_type(T)}(undef, size(x))
    for (vw, arr) in x.sequence
        A[vw...] .= scalarize(arr)
    end
    A
end

function scalarize(x::ArrayMaker, idx)
    for (vw, arr) in x.sequence
        if any(x->issym(x) || istree(x), idx)
            return term(getindex, x, idx...)
        end

        if all(in.(idx, vw))
            # Filter out non-array indices because the RHS will be one dim less
            el = [searchsortedfirst(v, i)
                  for (v, i) in zip(vw, idx) if v isa AbstractArray]
            return scalarize(arr, (el...,))
        end
    end
    throw(BoundsError(x, idx))
end


### Codegen

function SymbolicUtils.Code.toexpr(x::ArrayOp, st)
    haskey(st.symbolify, x) && return st.symbolify[x]

    if istree(x.term)
        toexpr(x.term, st)
    else
        throw(ArgumentError("""Don't know how to turn $x
                               into code yet"""))
    end
end

function SymbolicUtils.Code.toexpr(x::Arr, st)
    toexpr(unwrap(x), st)
end

function SymbolicUtils.Code.toexpr(x::ArrayMaker, st)
    outsym = Symbol("_out")
    N = length(x.shape)
    ex = :(let $outsym = zeros(Float64, map(length, ($(x.shape...),)))
          $(inplace_expr(x, outsym))
          $outsym
      end) |> LiteralExpr
    toexpr(ex, st)
end

function inplace_expr(x, out_array)
    :(copy!($out_array, $x))
end

function inplace_expr(x::ArrayMaker, out = :_out)
    ex = []

    for (i, (vw, op)) in enumerate(x.sequence)
        out′ = Symbol(out, "_", i)
        push!(ex, :($out′ = $view($out, $(vw...))))
        push!(ex, inplace_expr(unwrap(op), out′))
    end

    Expr(:block, ex...)
end

function inplace_builtin(term, outsym)
    isarr(n) = x->symtype(x) <: AbstractArray{<:Any, n}
    if istree(term) && operation(term) == (*) && length(arguments(term)) == 2
        A, B = arguments(term)
        isarr(2)(A) && (isarr(1)(B) || isarr(2)(B)) && return :($mul!($outsym, $A, $B))
    end
    return nothing
end

function inplace_expr(x::ArrayOp, outsym = :_out)
    if x.term !== nothing
        ex = inplace_builtin(x.term, outsym)
        if ex !== nothing
            return ex
        end
    end

    rs = copy(ranges(x))
    loops = best_order(x.output_idx, keys(rs), rs)

    inner_expr = :($outsym[$(x.output_idx...)] = $(x.reduce)($outsym[$(x.output_idx...)], $(x.expr)))


    foldl(reverse(loops), init=inner_expr) do acc, k
        :(for $k in $(get_extents(rs[k]))
              $acc
          end)
    end |> SymbolicUtils.Code.LiteralExpr
end


#=
"""
Find any inputs to ArrayOp that are ArrayMaker, and return
how to split all the inputs simultaneously so that the blocks
can now interact.
"""
function get_simultaneous_ranges(ex::ArrayOp)
    rs = ranges(ex)
    combine_together = []
    for (i, arrs) in rs
        together = unique(map(a->(a.A, a.dim), arrs))
        if length(together) > 1
            push!(combine_together, together)
        end
    end

    splits = map(combine_together) do group
        map(group) do a
            (A, dim) = a
            if A isa ArrayMaker
                sort(map(x->x[dim], map(first, A.sequence)), by=first)
            else
                [axes(A, dim)]
            end
        end
    end

    combined_splits = map(splits) do rs
        new_starts = sort!(unique!(reduce(vcat, map(x->first.(x), rs))))
        lst = maximum(map(maximum, map(x->last.(x), rs)))
        UnitRange.(new_starts, vcat((new_starts .- 1)[2:end], lst))
    end

    collected = Dict(A => Any[[1:size(A, dim)] for dim in 1:ndims(A)]
                     for A in unique(reduce(vcat, map(x->map(a->a.A, x),
                                                      collect(values(rs))))))

    for (dims, rs) in zip(combine_together, combined_splits)
        for d in dims
            collected[d[1]][d[2]] = rs
        end
    end
    collected
end
=#<|MERGE_RESOLUTION|>--- conflicted
+++ resolved
@@ -678,27 +678,18 @@
     iidx = collect(keys(axs))
     contracted = setdiff(iidx, arr.output_idx)
 
-<<<<<<< HEAD
+    axes = [get_extents(axs[c]) for c in contracted]
+    summed = if isempty(contracted)
+        arr.expr
+    else
+        mapreduce(arr.reduce, Iterators.product(axes...)) do idx
+            replace_by_scalarizing(arr.expr, Dict(contracted .=> idx))
+        end
+    end
+
     dict = Dict(oi => (unwrap(i) isa Symbolic ? unwrap(i) : get_extents(axs[oi])[i])
                 for (oi, i) in zip(arr.output_idx, idx) if unwrap(oi) isa Symbolic)
-    partial = replace_by_scalarizing(arr.expr, dict)
-
-    axes = [get_extents(axs[c]) for c in contracted]
-    if isempty(contracted)
-        partial
-=======
-    axes = [axs[c] for c in contracted]
-    summed = if isempty(contracted)
-        arr.expr
->>>>>>> f2a36ef9
-    else
-        mapreduce(arr.reduce, Iterators.product(axes...)) do idx
-            replace_by_scalarizing(arr.expr, Dict(contracted .=> idx))
-        end
-    end
-
-    dict = Dict(oi => (unwrap(i) isa Symbolic ? unwrap(i) : axs[oi][i])
-                for (oi, i) in zip(arr.output_idx, idx) if unwrap(oi) isa Symbolic)
+
     replace_by_scalarizing(summed, dict)
 end
 
