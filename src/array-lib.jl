--- conflicted
+++ resolved
@@ -19,12 +19,8 @@
 
 function Base.getindex(x::SymArray, idx...)
     idx = unwrap.(idx)
-<<<<<<< HEAD
+    meta = metadata(unwrap(x))
     if shape(x) !== Unknown() && all(i -> i isa Integer, idx)
-=======
-    meta = metadata(unwrap(x))
-    if shape(x) !== Unknown() && all(i->i isa Integer, idx)
->>>>>>> c21020c6
         II = CartesianIndices(axes(x))
         @boundscheck begin
             if !checkbounds(Bool, II, idx...)
@@ -32,13 +28,8 @@
             end
         end
         ii = II[idx...]
-<<<<<<< HEAD
-        res = Term{eltype(symtype(x))}(getindex, [x, Tuple(ii)...])
+        res = Term{eltype(symtype(x))}(getindex, [x, Tuple(ii)...]; metadata = meta)
     elseif all(i -> symtype(i) <: Integer, idx)
-=======
-        res = Term{eltype(symtype(x))}(getindex, [x, Tuple(ii)...]; metadata = meta)
-    elseif all(i->symtype(i) <: Integer, idx)
->>>>>>> c21020c6
         shape(x) !== Unknown() && @boundscheck begin
             if length(idx) > 1
                 for (a, i) in zip(axes(x), idx)
