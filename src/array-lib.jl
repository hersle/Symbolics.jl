import Base: getindex

##### getindex #####
struct GetindexPosthookCtx end

@wrapped function getindex_posthook(f, x::AbstractArray)
    if hasmetadata(x, GetindexPosthookCtx)
        g = getmetadata(x, GetindexPosthookCtx)
        setmetadata(x,
            GetindexPosthookCtx,
            (res, args...) -> f(g(res, args...), args...))
    else
        setmetadata(x, GetindexPosthookCtx, f)
    end
end
function Base.getindex(x::SymArray, idx::CartesianIndex)
    return x[Tuple(idx)...]
end

function Base.getindex(x::SymArray, idx...)
    idx = unwrap.(idx)
    meta = metadata(unwrap(x))
    if shape(x) !== Unknown() && all(i -> i isa Integer, idx)
        II = CartesianIndices(axes(x))
        @boundscheck begin
            if !checkbounds(Bool, II, idx...)
                throw(BoundsError(x, idx))
            end
        end
        ii = II[idx...]
        res = Term{eltype(symtype(x))}(getindex, [x, Tuple(ii)...]; metadata = meta)
    elseif all(i -> symtype(i) <: Integer, idx)
        shape(x) !== Unknown() && @boundscheck begin
            if length(idx) > 1
                for (a, i) in zip(axes(x), idx)
                    if i isa Integer && !(i in a)
                        throw(BoundsError(x, idx))
                    end
                end
            end
        end
        res = Term{eltype(symtype(x))}(getindex, [x, idx...]; metadata = meta)
    elseif length(idx) == 1 && symtype(first(idx)) <: CartesianIndex
        i = first(idx)
        ii = i isa CartesianIndex ? Tuple(i) : arguments(i)

        return getindex(x, ii...)
    else
        input_idx = []
        output_idx = []
        ranges = Dict{BasicSymbolic,AbstractRange}()
        subscripts = makesubscripts(length(idx))
        for (j, i) in enumerate(idx)
            if symtype(i) <: Integer
                push!(input_idx, i)
            elseif i isa Colon
                push!(output_idx, subscripts[j])
                push!(input_idx, subscripts[j])
            elseif i isa AbstractVector
                isym = subscripts[j]
                push!(output_idx, isym)
                push!(input_idx, isym)
                ranges[isym] = i
            else
                error("Don't know how to index by $i")
            end
        end

        term = Term{Any}(getindex, [x, idx...]; metadata = meta)
        T = eltype(symtype(x))
        N = ndims(x) - count(i -> symtype(i) <: Integer, idx)
        res = ArrayOp(atype(symtype(x)){T,N},
            (output_idx...,),
            x[input_idx...],
            +,
            term,
            ranges)
    end

    if hasmetadata(x, GetindexPosthookCtx)
        f = getmetadata(x, GetindexPosthookCtx, identity)
        f(res, x, idx...)
    else
        res
    end
end

# Wrapped array should wrap the elements too
function Base.getindex(x::Arr, idx...)
    wrap(unwrap(x)[idx...])
end
function Base.getindex(x::Arr, idx::Symbolic{<:Integer}...)
    wrap(unwrap(x)[idx...])
end
function Base.getindex(x::Arr, I::Symbolic{CartesianIndex})
    wrap(unwrap(x)[tup(I)...])
end
Base.getindex(I::Symbolic{CartesianIndex}, i::Integer) = tup(I)[i]

function Base.getindex(A::AbstractArray{T}, I::Symbolic{CartesianIndex}) where {T}
    term(getindex, A, tup(I)..., type=T)
end

function Base.CartesianIndex(x::Symbolic{<:Integer}, xs::Symbolic{<:Integer}...)
    term(CartesianIndex, x, xs..., type=CartesianIndex)
end


import Base: +, -, *
tup(c::CartesianIndex) = Tuple(c)
tup(c::Symbolic{CartesianIndex}) = istree(c) ? arguments(c) : error("Cartesian index not found")

@wrapped function -(x::CartesianIndex, y::CartesianIndex)
    CartesianIndex((tup(x) .- tup(y))...)
end
@wrapped function +(x::CartesianIndex, y::CartesianIndex)
    CartesianIndex((tup(x) .+ tup(y))...)
end

@wrapped function *(x::CartesianIndex, y::CartesianIndex)
    CartesianIndex((tup(x) .* tup(y))...)
end

@wrapped function *(a::Integer, x::CartesianIndex)
    CartesianIndex((a * tup(x))...)
end

@wrapped function *(x::CartesianIndex, b::Integer)
    CartesianIndex((tup(x) * b)...)
end


function propagate_ndims(::typeof(getindex), x, idx...)
    ndims(x) - count(x -> symtype(x) <: Integer, idx)
end

function propagate_shape(::typeof(getindex), x, idx...)
    @oops axes = shape(x)

    idx1 = to_indices(CartesianIndices(axes), axes, idx)
    ([1:length(x) for x in idx1 if !(symtype(x) <: Number)]...,)
end

propagate_eltype(::typeof(getindex), x, idx...) = geteltype(x)

function SymbolicUtils.promote_symtype(::typeof(getindex), X, ii...)
    @assert all(i -> i <: Integer, ii) "user arrterm to create arr term."

    eltype(X)
end


#### Broadcast ####
#

using Base.Broadcast

Base.broadcastable(s::SymArray) = s
struct SymBroadcast <: Broadcast.BroadcastStyle end
Broadcast.BroadcastStyle(::Type{<:SymArray}) = SymBroadcast()
Broadcast.result_style(::SymBroadcast) = SymBroadcast()
Broadcast.BroadcastStyle(::SymBroadcast, ::Broadcast.BroadcastStyle) = SymBroadcast()

isonedim(x, i) = shape(x) == Unknown() ? false : isone(size(x, i))

function Broadcast.materialize(bc::Broadcast.Broadcasted{SymBroadcast})
    # Do the thing here
    ndim = mapfoldl(ndims, max, bc.args, init=0)
    subscripts = makesubscripts(ndim)

    onedim_count = mapreduce(+, bc.args) do x
        if ndims(x) != 0
            map(i -> isonedim(x, i) ? 1 : 0, 1:ndim)
        else
            map(i -> 1, 1:ndim)
        end
    end

    extruded = map(x -> x < length(bc.args), onedim_count)

    expr_args′ = map(bc.args) do x
        if ndims(x) != 0
            subs = map(i -> extruded[i] && isonedim(x, i) ?
                            1 : subscripts[i], 1:ndims(x))
            x[subs...]
        elseif x isa Base.RefValue
            x[]
        else
            x
        end
    end
    expr = term(bc.f, expr_args′...) # Imagine x .=> y -- if you don't have a term
    # then you get pairs, and index matcher cannot
    # recurse into pairs
    Atype = propagate_atype(broadcast, bc.f, bc.args...)
    args = map(x -> x isa Base.RefValue ? Term{Any}(Ref, [x[]]) : x, bc.args)
    ArrayOp(Atype{symtype(expr),ndim},
        (subscripts...,),
        expr,
        +,
        Term{Any}(broadcast, [bc.f, args...]))
end

# On wrapper:
struct SymWrapBroadcast <: Broadcast.BroadcastStyle end

Base.broadcastable(s::Arr) = s

Broadcast.BroadcastStyle(::Type{<:Arr}) = SymWrapBroadcast()

Broadcast.result_style(::SymWrapBroadcast) = SymWrapBroadcast()

Broadcast.BroadcastStyle(::SymWrapBroadcast,
    ::Broadcast.BroadcastStyle) = SymWrapBroadcast()
Broadcast.BroadcastStyle(::SymBroadcast,
    ::SymWrapBroadcast) = Broadcast.Unknown()

function Broadcast.materialize(bc::Broadcast.Broadcasted{SymWrapBroadcast})
    args = map(bc.args) do arg
        if arg isa Broadcast.Broadcasted
            return Broadcast.materialize(arg)
        else
            return arg
        end
    end
    wrap(broadcast(bc.f, map(unwrap, args)...))
end


#################### TRANSPOSE ################
#
@wrapped function Base.adjoint(A::AbstractMatrix)
    @syms i::Int j::Int
    @arrayop (i, j) A[j, i] term = A'
end

@wrapped function Base.adjoint(b::AbstractVector)
    @syms i::Int
    @arrayop (1, i) b[i] term = b'
end

import Base: *, \

using LinearAlgebra

isdot(A, b) = isadjointvec(A) && ndims(b) == 1

isadjointvec(A::Adjoint) = ndims(parent(A)) == 1
isadjointvec(A::Transpose) = ndims(parent(A)) == 1

function isadjointvec(A)
    if istree(A)
        (operation(A) === (adjoint) ||
         operation(A) == (transpose)) && ndims(arguments(A)[1]) == 1
    else
        false
    end
end

isadjointvec(A::ArrayOp) = isadjointvec(A.term)

# TODO: add more such methods
function getindex(A::AbstractArray, i::Symbolic{<:Integer}, ii::Symbolic{<:Integer}...)
    Term{eltype(A)}(getindex, [A, i, ii...])
end

function getindex(A::AbstractArray, i::Int, j::Symbolic{<:Integer})
    Term{eltype(A)}(getindex, [A, i, j])
end

function getindex(A::AbstractArray, j::Symbolic{<:Integer}, i::Int)
    Term{eltype(A)}(getindex, [A, j, i])
end

function getindex(A::Arr, i::Int, j::Symbolic{<:Integer})
    wrap(unwrap(A)[i, j])
end

function getindex(A::Arr, j::Symbolic{<:Integer}, i::Int)
    wrap(unwrap(A)[j, i])
end

function _matmul(A, B)
    @syms i::Int j::Int k::Int
    if isadjointvec(A)
        op = operation(A.term)
        return op(op(B) * first(arguments(A.term)))
    end
    return @arrayop (i, j) A[i, k] * B[k, j] term = (A * B)
end

@wrapped (*)(A::AbstractMatrix, B::AbstractMatrix) = _matmul(A, B)
@wrapped (*)(A::AbstractVector, B::AbstractMatrix) = _matmul(A, B)

function _matvec(A, b)
    @syms i::Int k::Int
    sym_res = @arrayop (i,) A[i, k] * b[k] term=(A*b)
    if isdot(A, b)
<<<<<<< HEAD
        make_shape((i,), A[i, k] * b[k]) # This is a dimension check
        T = SymbolicUtils.promote_symtype(*, eltype(A), eltype(b))
        S = SymbolicUtils.promote_symtype(+, T, T)
        return Term{S}(*, [A, b])
    end
    @arrayop (i,) A[i, k] * b[k] term = (A * b)
=======
        return sym_res[1]
    else
        return sym_res
    end
>>>>>>> 3bad8829
end
@wrapped (*)(A::AbstractMatrix, b::AbstractVector) = _matvec(A, b)

#################### MAP-REDUCE ################
#

@wrapped Base.map(f, x::AbstractArray) = _map(f, x)
@wrapped Base.map(f, x::AbstractArray, xs...) = _map(f, x, xs...)
@wrapped Base.map(f, x, y::AbstractArray, z...) = _map(f, x, y, z...)
@wrapped Base.map(f, x, y, z::AbstractArray, w...) = _map(f, x, y, z, w...)

function _map(f, x, xs...)
    N = ndims(x)
    idx = makesubscripts(N)

    expr = f(map(a -> a[idx...], [x, xs...])...)

    Atype = propagate_atype(map, f, x, xs...)
    ArrayOp(Atype{symtype(expr),N},
        (idx...,),
        expr,
        +,
        Term{Any}(map, [f, x, xs...]))
end

@inline _mapreduce(f, g, x, dims, kw) = mapreduce(f, g, x; dims=dims, kw...)

function scalarize_op(::typeof(_mapreduce), t)
    f, g, x, dims, kw = arguments(t)
    # we wrap and unwrap to make things work smoothly.
    # we need the result unwrapped to allow recursive scalarize to work.
    unwrap(_mapreduce(f, g, collect(wrap(x)), dims, kw))
end

@wrapped function Base.mapreduce(f, g, x::AbstractArray; dims=:, kw...)
    idx = makesubscripts(ndims(x))
    out_idx = [dims == (:) || i in dims ? 1 : idx[i] for i = 1:ndims(x)]
    expr = f(x[idx...])
    T = symtype(g(expr, expr))
    if dims === (:)
        return Term{T}(_mapreduce, [f, g, x, dims, (kw...,)])
    end

    Atype = propagate_atype(_mapreduce, f, g, x, dims, (kw...,))
    ArrayOp(Atype{T,ndims(x)},
        (out_idx...,),
        expr,
        g,
        Term{Any}(_mapreduce, [f, g, x, dims, (kw...,)]))
end

for (ff, opts) in [sum => (identity, +, false),
    prod => (identity, *, true),
    any => (identity, (|), false),
    all => (identity, (&), true)]

    f, g, init = opts
    @eval @wrapped function (::$(typeof(ff)))(x::AbstractArray;
        dims=:, init=$init)
        mapreduce($f, $g, x, dims=dims, init=init)
    end
    @eval @wrapped function (::$(typeof(ff)))(f::Function, x::AbstractArray;
        dims=:, init=$init)
        mapreduce(f, $g, x, dims=dims, init=init)
    end
end<|MERGE_RESOLUTION|>--- conflicted
+++ resolved
@@ -296,19 +296,10 @@
     @syms i::Int k::Int
     sym_res = @arrayop (i,) A[i, k] * b[k] term=(A*b)
     if isdot(A, b)
-<<<<<<< HEAD
-        make_shape((i,), A[i, k] * b[k]) # This is a dimension check
-        T = SymbolicUtils.promote_symtype(*, eltype(A), eltype(b))
-        S = SymbolicUtils.promote_symtype(+, T, T)
-        return Term{S}(*, [A, b])
-    end
-    @arrayop (i,) A[i, k] * b[k] term = (A * b)
-=======
         return sym_res[1]
     else
         return sym_res
     end
->>>>>>> 3bad8829
 end
 @wrapped (*)(A::AbstractMatrix, b::AbstractVector) = _matvec(A, b)
 
