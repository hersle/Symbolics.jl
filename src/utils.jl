isblock(x) = length(x) == 1 && x[1] isa Expr && x[1].head == :block
function flatten_expr!(x)
    isblock(x) || return x
    x = MacroTools.striplines(x[1])
    filter!(z -> z isa Symbol || z.head != :line, x.args)
    xs = []
    for ex in x.args
        if Meta.isexpr(ex, :tuple)
            append!(xs, ex.args)
        else
            push!(xs, ex)
        end
    end
    xs
end
function build_expr(head::Symbol, args)
    ex = Expr(head)
    append!(ex.args, args)
    ex
end

"""
    get_variables(O) -> Vector{Union{Sym, Term}}

Returns the variables in the expression. Note that the returned variables are
not wrapped in the `Num` type.

# Examples
```julia
julia> @variables t x y z(t)
4-element Vector{Num}:
    t
    x
    y
 z(t)

julia> ex = x + y + sin(z)
(x + y) + sin(z(t))

julia> Symbolics.get_variables(ex)
3-element Vector{Any}:
 x
 y
 z(t)
```
"""
get_variables(e::Num, varlist=nothing) = get_variables(value(e), varlist)
get_variables!(vars, e::Num, varlist=nothing) = get_variables!(vars, value(e), varlist)
get_variables!(vars, e, varlist=nothing) = vars

function is_singleton(e::Term)
    op = operation(e)
    op === getindex && return true
    op isa Term && return is_singleton(op) # recurse to reach getindex for array element variables
    op isa Sym
end

is_singleton(e::Sym) = true
is_singleton(e) = false

get_variables!(vars, e::Number, varlist=nothing) = vars

function get_variables!(vars, e::Symbolic, varlist=nothing)
    if is_singleton(e)
        if isnothing(varlist) || any(isequal(e), varlist)
            push!(vars, e)
        end
    else
        foreach(x -> get_variables!(vars, x, varlist), arguments(e))
    end
    return (vars isa AbstractVector) ? unique!(vars) : vars
end

function get_variables!(vars, e::Equation, varlist=nothing)
  get_variables!(vars, e.rhs, varlist)
end

get_variables(e, varlist=nothing) = get_variables!([], e, varlist)

# Sym / Term --> Symbol
Base.Symbol(x::Union{Num,Symbolic}) = tosymbol(x)
tosymbol(x; kwargs...) = x
tosymbol(x::Sym; kwargs...) = nameof(x)
tosymbol(t::Num; kwargs...) = tosymbol(value(t); kwargs...)

"""
    diff2term(x::Term) -> Symbolic
    diff2term(x) -> x

Convert a differential variable to a `Term`. Note that it only takes a `Term`
not a `Num`.

```julia
julia> @variables x t u(x, t) z(t)[1:2]; Dt = Differential(t); Dx = Differential(x);

julia> Symbolics.diff2term(Symbolics.value(Dx(Dt(u))))
uˍtx(x, t)

julia> Symbolics.diff2term(Symbolics.value(Dt(z[1])))
var"z(t)[1]ˍt"
```
"""
function diff2term(O)
    istree(O) || return O
    if is_derivative(O)
        ds = ""
        while is_derivative(O)
            ds = string(operation(O).x) * ds
            O = arguments(O)[1]
        end
    else
        ds = nothing
    end
    d_separator = 'ˍ'

    if ds === nothing
        return similarterm(O, operation(O), map(diff2term, arguments(O)), metadata=metadata(O))
    else
        oldop = operation(O)
        if oldop isa Sym
            opname = string(nameof(oldop))
            args = arguments(O)
        elseif oldop isa Term && operation(oldop) === getindex
            opname = string(nameof(arguments(oldop)[1]))
            args = arguments(O)
        elseif oldop == getindex
            args = arguments(O)
            opname = string(tosymbol(args[1]), "[", map(tosymbol, args[2:end])..., "]")
            return Sym{symtype(O)}(Symbol(opname, d_separator, ds))
        end
        newname = occursin(d_separator, opname) ? Symbol(opname, ds) : Symbol(opname, d_separator, ds)
        return setname(similarterm(O, rename(oldop, newname), arguments(O), metadata=metadata(O)), newname)
    end
end

setname(v, name) = setmetadata(v, Symbolics.VariableSource, (:variables, name))

"""
    tosymbol(x::Union{Num,Symbolic}; states=nothing, escape=true) -> Symbol

Convert `x` to a symbol. `states` are the states of a system, and `escape`
means if the target has escapes like `val"y(t)"`. If `escape` is false then
it will only output `y` instead of `y(t)`.

# Examples

```julia
julia> @variables t z(t)
2-element Vector{Num}:
    t
 z(t)

julia> Symbolics.tosymbol(z)
Symbol("z(t)")

julia>  Symbolics.tosymbol(z; escape=false)
:z
```
"""
function tosymbol(t::Term; states=nothing, escape=true)
    if operation(t) isa Sym
        if states !== nothing && !(t in states)
            return nameof(operation(t))
        end
        op = nameof(operation(t))
        args = arguments(t)
    elseif operation(t) isa Differential
        term = diff2term(t)
        if issym(term)
            return nameof(term)
        end
        op = Symbol(operation(term))
        args = arguments(term)
    else
        op = Symbol(repr(operation(t)))
        args = arguments(t)
    end

    return escape ? Symbol(op, "(", join(args, ", "), ")") : op
end

function lower_varname(var::Symbolic, idv, order)
    order == 0 && return var
    D = Differential(idv)
    for _ in 1:order
        var = D(var)
    end
    return diff2term(var)
end

### OOPS

struct Unknown end

macro oops(ex)
    quote
        tmp = $(esc(ex))
        if tmp === Unknown()
            return Unknown()
        else
            tmp
        end
    end
end

function makesubscripts(n)
    set = 'i':'z'
    m = length(set)
    map(1:n) do i
        repeats = ceil(Int, i / m)
        c = set[(i-1) % m + 1]
        Sym{Int}(Symbol(join([c for _ in 1:repeats], "")))
    end
end

function var_from_nested_derivative(x,i=0)
    x = unwrap(x)
    if issym(x)
        (x, i)
    elseif istree(x)
        operation(x) isa Differential ?
            var_from_nested_derivative(first(arguments(x)), i + 1) : (x, i)
    else
        error("Not a well formed derivative expression $x")
    end
end

degree(p::Union{Term,Sym}, sym=nothing) = sym === nothing ? 1 : Int(isequal(p, sym))
degree(p::Add, sym=nothing) = maximum(degree.(arguments(p), sym))
degree(p::Mul, sym=nothing) = sum(degree(k^v, sym) for (k, v) in p.dict)
degree(p::Pow, sym=nothing) = p.exp * degree(p.base, sym)

"""
    degree(p, sym=nothing)

Extract the degree of `p` with respect to `sym`.
"""
function degree(p, sym=nothing)
    p, sym = value(p), value(sym)
    p isa Number && return 0
    isequal(p, sym) && return 1
    p isa Symbolic && return degree(p, sym)
    throw(DomainError(p, "Datatype $(typeof(p)) not accepted."))
end

<<<<<<< HEAD
function degree(p::Mul, sym=nothing)
    sum(degree(k, sym) * v for (k, v) in p.dict)
=======
coeff(p::Union{Term,Sym}, sym=nothing) = sym === nothing ? 0 : Int(isequal(p, sym))
coeff(p::Pow, sym=nothing) = sym === nothing ? 0 : Int(isequal(p, sym))
coeff(p::Add, sym=nothing) = sum(coeff.(arguments(p), sym))
function coeff(p::Mul, sym=nothing)
    args = arguments(p)
    I = findall(a -> !isequal(a, sym), args)
    length(I) == length(args) ? 0 : prod(args[I])
>>>>>>> c8938466
end

"""
    coeff(p, sym=nothing)

Extract the coefficient of `p` with respect to `sym`.
Note that `p` might need to be expanded and/or simplified with `expand` and/or `simplify`.
"""
function coeff(p, sym=nothing)
    p, sym = value(p), value(sym)
    p isa Number && return sym === nothing ? p : 0
    p isa Symbolic && return coeff(p, sym)
    throw(DomainError(p, "Datatype $(typeof(p)) not accepted."))
end<|MERGE_RESOLUTION|>--- conflicted
+++ resolved
@@ -227,7 +227,7 @@
 
 degree(p::Union{Term,Sym}, sym=nothing) = sym === nothing ? 1 : Int(isequal(p, sym))
 degree(p::Add, sym=nothing) = maximum(degree.(arguments(p), sym))
-degree(p::Mul, sym=nothing) = sum(degree(k^v, sym) for (k, v) in p.dict)
+degree(p::Mul, sym=nothing) = sum(degree(k, sym) * v for (k, v) in p.dict)
 degree(p::Pow, sym=nothing) = p.exp * degree(p.base, sym)
 
 """
@@ -243,10 +243,6 @@
     throw(DomainError(p, "Datatype $(typeof(p)) not accepted."))
 end
 
-<<<<<<< HEAD
-function degree(p::Mul, sym=nothing)
-    sum(degree(k, sym) * v for (k, v) in p.dict)
-=======
 coeff(p::Union{Term,Sym}, sym=nothing) = sym === nothing ? 0 : Int(isequal(p, sym))
 coeff(p::Pow, sym=nothing) = sym === nothing ? 0 : Int(isequal(p, sym))
 coeff(p::Add, sym=nothing) = sum(coeff.(arguments(p), sym))
@@ -254,7 +250,6 @@
     args = arguments(p)
     I = findall(a -> !isequal(a, sym), args)
     length(I) == length(args) ? 0 : prod(args[I])
->>>>>>> c8938466
 end
 
 """
