<<<<<<< HEAD
using Symbolics
using Symbolics: degree
using Test
=======
using Symbolics, Test
import Symbolics: degree
>>>>>>> 0d7db804

@variables x, y, z

@test isequal(degree(x^0), 0)
@test isequal(degree(x^1), 1)
@test isequal(degree(x^2), 2)

@test isequal(degree(1), 0)
@test isequal(degree(x), 1)
@test isequal(degree(x, x), 1)
@test isequal(degree(2x, x), 1)
@test isequal(degree(x, y), 0)

@test isequal(degree(x/2, x), 1)
@test_broken isequal(degree(x/y, x), 1)  # FIXME: `StackOverflowError`

@test isequal(degree(x*y, y), 1)
@test isequal(degree(x*y, x), 1)
@test isequal(degree(x*y, x*y), 1)
@test isequal(degree(x*y, z), 0)

@test isequal(degree(x*y^2 + 2x + y^3*x^3), 6)
@test isequal(degree(x*y^2 + 2x + y^3*x^3, y), 3)
@test isequal(degree(x*y^2 + 2x + y^3*x^6, x), 6)

@test isequal(degree(x*y^2 + 2x + y^3*x^6, z), 0)
@test isequal(degree(x*y^2 + 2x + y^3*x^6 + z, z), 1)
@test isequal(degree(x*y^2 + 2x + y^3*x^6*z, z), 1)

@test isequal(degree(x^2 + y^2 + z^2, sin(z)), 0)
@test isequal(degree(sin(z), z), 0)
@test isequal(degree(sin(z)), 1)

@test isequal(degree(x^2*sin(z), x), 2)
@test isequal(degree(x+exp(z), x), 1)

@test isequal(degree((x - y)^2*((y + x*y)^3)), 8)
@test isequal(degree((x + z)*((y + x*y)^3), x), 4)<|MERGE_RESOLUTION|>--- conflicted
+++ resolved
@@ -1,11 +1,6 @@
-<<<<<<< HEAD
 using Symbolics
 using Symbolics: degree
 using Test
-=======
-using Symbolics, Test
-import Symbolics: degree
->>>>>>> 0d7db804
 
 @variables x, y, z
 
