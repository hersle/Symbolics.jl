using SafeTestsets, Test, Pkg
using Symbolics

const GROUP = get(ENV, "GROUP", "All")

function activate_downstream_env()
    Pkg.activate("downstream")
    Pkg.develop(PackageSpec(path=dirname(@__DIR__)))
    Pkg.instantiate()
end

if haskey(ENV, "BENCHMARK_ONLY")
    include("benchmark.jl")
end

# this needs to be defined at top level
limit(a, N) = a == N + 1 ? 1 : a == 0 ? N : a
@register_symbolic limit(a, N)::Integer

if GROUP == "All" || GROUP == "Core"
<<<<<<< HEAD
    @safetestset "Struct Test" begin include("struct.jl") end
    @safetestset "Macro Test" begin include("macro.jl") end
    @safetestset "Arrays" begin include("arrays.jl") end
    @safetestset "View-setting" begin include("stencils.jl") end
    @safetestset "Complex" begin include("complex.jl") end
    @safetestset "Semi-polynomial" begin include("semipoly.jl") end
    @safetestset "Fuzz Arrays" begin include("fuzz-arrays.jl") end
    @safetestset "Differentiation Test" begin include("diff.jl") end
    @safetestset "ADTypes Test" begin include("adtypes.jl") end
    @safetestset "Difference Test" begin include("difference.jl") end
    @safetestset "Degree Test" begin include("degree.jl") end
    @safetestset "Coeff Test" begin include("coeff.jl") end
    @safetestset "Parsing Test" begin include("parsing.jl") end
    @safetestset "Is Linear or Affine Test" begin include("islinear_affine.jl") end
    @safetestset "Linear Solver Test" begin include("linear_solver.jl") end
    @safetestset "Algebraic Solver Test" begin include("solver.jl") end
    @safetestset "Overloading Test" begin include("overloads.jl") end
    @safetestset "ForwardDiff Extension Test" begin include("forwarddiff_symbolic_dual_ops.jl") end
    @safetestset "Nested ForwardDiff Sparsity Test" begin include("nested_forwarddiff_sparsity.jl") end
    @safetestset "Build Function Test" begin include("build_function.jl") end
    @safetestset "Build Function Array Test" begin include("build_function_arrayofarray.jl") end
    @safetestset "Build Function Array Test Named Tuples" begin include("build_function_arrayofarray_named_tuples.jl") end
    @safetestset "Rewrite Helper Function Test" begin include("rewrite_helpers.jl") end
    VERSION >= v"1.9" && @safetestset "Build Targets Test" begin include("build_targets.jl") end
    @safetestset "Latexify Test" begin include("latexify.jl") end
    @safetestset "Domain Test" begin include("domains.jl") end
    @safetestset "SymPy Test" begin include("sympy.jl") end
    @safetestset "Inequality Test" begin include("inequality.jl") end
    @safetestset "Integral Test" begin include("integral.jl") end
    @safetestset "CartesianIndex Test" begin include("cartesianindex.jl") end
    @safetestset "LogExpFunctions Test" begin include("logexpfunctions.jl") end
    @safetestset "LuxCore extensions Test" begin include("extensions/lux.jl") end
    @safetestset "Registration without using Test" begin include("registration_without_using.jl") end
=======
    @testset begin
        @safetestset "Struct Test" begin include("struct.jl") end
        @safetestset "Macro Test" begin include("macro.jl") end
        @safetestset "Arrays" begin include("arrays.jl") end
        @safetestset "View-setting" begin include("stencils.jl") end
        @safetestset "Complex" begin include("complex.jl") end
        @safetestset "Semi-polynomial" begin include("semipoly.jl") end
        @safetestset "Fuzz Arrays" begin include("fuzz-arrays.jl") end
        @safetestset "Differentiation Test" begin include("diff.jl") end
        @safetestset "Difference Test" begin include("difference.jl") end
        @safetestset "Degree Test" begin include("degree.jl") end
        @safetestset "Coeff Test" begin include("coeff.jl") end
        @safetestset "Parsing Test" begin include("parsing.jl") end
        @safetestset "Is Linear or Affine Test" begin include("islinear_affine.jl") end
        @safetestset "Linear Solver Test" begin include("linear_solver.jl") end
        @safetestset "Algebraic Solver Test" begin include("solver.jl") end
        @safetestset "Overloading Test" begin include("overloads.jl") end
        @safetestset "ForwardDiff Extension Test" begin include("forwarddiff_symbolic_dual_ops.jl") end
        @safetestset "Nested ForwardDiff Sparsity Test" begin include("nested_forwarddiff_sparsity.jl") end
        @safetestset "Build Function Test" begin include("build_function.jl") end
        @safetestset "Build Function Array Test" begin include("build_function_arrayofarray.jl") end
        @safetestset "Build Function Array Test Named Tuples" begin include("build_function_arrayofarray_named_tuples.jl") end
        @safetestset "Rewrite Helper Function Test" begin include("rewrite_helpers.jl") end
        VERSION >= v"1.9" && @safetestset "Build Targets Test" begin include("build_targets.jl") end
        @safetestset "Latexify Test" begin include("latexify.jl") end
        @safetestset "Domain Test" begin include("domains.jl") end
        @safetestset "SymPy Test" begin include("sympy.jl") end
        @safetestset "Inequality Test" begin include("inequality.jl") end
        @safetestset "Integral Test" begin include("integral.jl") end
        @safetestset "CartesianIndex Test" begin include("cartesianindex.jl") end
        @safetestset "LogExpFunctions Test" begin include("logexpfunctions.jl") end
        @safetestset "LuxCore extensions Test" begin include("extensions/lux.jl") end
        @safetestset "Registration without using Test" begin include("registration_without_using.jl") end
    end
>>>>>>> be17457e
end

if GROUP == "All" || GROUP == "GroebnerExt"
    @safetestset "Groebner extension Test" begin include("extensions/groebner.jl") end
end

if GROUP == "All" || GROUP == "Core" || GROUP == "SymbolicIndexingInterface"
    @safetestset "SymbolicIndexingInterface Trait Test" begin
        include("symbolic_indexing_interface_trait.jl")
    end
    @safetestset "SymbolicIndexingInterface Parameter Indexing Test" begin
        include("symbolic_indexing_interface_parameter_indexing.jl")
    end
    @safetestset "SymbolicIndexingInterface Symbolic Evaluate Test" begin
        include("symbolic_indexing_interface_symbolic_evaluate.jl")
    end
end

if GROUP == "All" || GROUP == "Downstream"
    activate_downstream_env()
    #@time @safetestset "ParameterizedFunctions MATLABDiffEq Regression Test" begin include("downstream/ParameterizedFunctions_MATLAB.jl") end
    @safetestset "ModelingToolkit Variable Utils Test" begin include("downstream/modeling_toolkit_utils.jl") end
end<|MERGE_RESOLUTION|>--- conflicted
+++ resolved
@@ -18,42 +18,7 @@
 @register_symbolic limit(a, N)::Integer
 
 if GROUP == "All" || GROUP == "Core"
-<<<<<<< HEAD
-    @safetestset "Struct Test" begin include("struct.jl") end
-    @safetestset "Macro Test" begin include("macro.jl") end
-    @safetestset "Arrays" begin include("arrays.jl") end
-    @safetestset "View-setting" begin include("stencils.jl") end
-    @safetestset "Complex" begin include("complex.jl") end
-    @safetestset "Semi-polynomial" begin include("semipoly.jl") end
-    @safetestset "Fuzz Arrays" begin include("fuzz-arrays.jl") end
-    @safetestset "Differentiation Test" begin include("diff.jl") end
-    @safetestset "ADTypes Test" begin include("adtypes.jl") end
-    @safetestset "Difference Test" begin include("difference.jl") end
-    @safetestset "Degree Test" begin include("degree.jl") end
-    @safetestset "Coeff Test" begin include("coeff.jl") end
-    @safetestset "Parsing Test" begin include("parsing.jl") end
-    @safetestset "Is Linear or Affine Test" begin include("islinear_affine.jl") end
-    @safetestset "Linear Solver Test" begin include("linear_solver.jl") end
-    @safetestset "Algebraic Solver Test" begin include("solver.jl") end
-    @safetestset "Overloading Test" begin include("overloads.jl") end
-    @safetestset "ForwardDiff Extension Test" begin include("forwarddiff_symbolic_dual_ops.jl") end
-    @safetestset "Nested ForwardDiff Sparsity Test" begin include("nested_forwarddiff_sparsity.jl") end
-    @safetestset "Build Function Test" begin include("build_function.jl") end
-    @safetestset "Build Function Array Test" begin include("build_function_arrayofarray.jl") end
-    @safetestset "Build Function Array Test Named Tuples" begin include("build_function_arrayofarray_named_tuples.jl") end
-    @safetestset "Rewrite Helper Function Test" begin include("rewrite_helpers.jl") end
-    VERSION >= v"1.9" && @safetestset "Build Targets Test" begin include("build_targets.jl") end
-    @safetestset "Latexify Test" begin include("latexify.jl") end
-    @safetestset "Domain Test" begin include("domains.jl") end
-    @safetestset "SymPy Test" begin include("sympy.jl") end
-    @safetestset "Inequality Test" begin include("inequality.jl") end
-    @safetestset "Integral Test" begin include("integral.jl") end
-    @safetestset "CartesianIndex Test" begin include("cartesianindex.jl") end
-    @safetestset "LogExpFunctions Test" begin include("logexpfunctions.jl") end
-    @safetestset "LuxCore extensions Test" begin include("extensions/lux.jl") end
-    @safetestset "Registration without using Test" begin include("registration_without_using.jl") end
-=======
-    @testset begin
+      @testset begin
         @safetestset "Struct Test" begin include("struct.jl") end
         @safetestset "Macro Test" begin include("macro.jl") end
         @safetestset "Arrays" begin include("arrays.jl") end
@@ -62,6 +27,7 @@
         @safetestset "Semi-polynomial" begin include("semipoly.jl") end
         @safetestset "Fuzz Arrays" begin include("fuzz-arrays.jl") end
         @safetestset "Differentiation Test" begin include("diff.jl") end
+        @safetestset "ADTypes Test" begin include("adtypes.jl") end
         @safetestset "Difference Test" begin include("difference.jl") end
         @safetestset "Degree Test" begin include("degree.jl") end
         @safetestset "Coeff Test" begin include("coeff.jl") end
@@ -87,7 +53,6 @@
         @safetestset "LuxCore extensions Test" begin include("extensions/lux.jl") end
         @safetestset "Registration without using Test" begin include("registration_without_using.jl") end
     end
->>>>>>> be17457e
 end
 
 if GROUP == "All" || GROUP == "GroebnerExt"
