using SafeTestsets, Test, Pkg
using Symbolics

const GROUP = get(ENV, "GROUP", "All")

function activate_downstream_env()
    Pkg.activate("downstream")
    Pkg.develop(PackageSpec(path=dirname(@__DIR__)))
    Pkg.instantiate()
end

if haskey(ENV, "BENCHMARK_ONLY")
    include("benchmark.jl")
end

# this needs to be defined at top level
limit(a, N) = a == N + 1 ? 1 : a == 0 ? N : a
@register_symbolic limit(a, N)::Integer

if GROUP == "All" || GROUP == "Core"
      @testset begin
        @safetestset "Struct Test" begin include("struct.jl") end
        @safetestset "Macro Test" begin include("macro.jl") end
        @safetestset "Arrays" begin include("arrays.jl") end
        @safetestset "View-setting" begin include("stencils.jl") end
        @safetestset "Complex" begin include("complex.jl") end
        @safetestset "Semi-polynomial" begin include("semipoly.jl") end
        @safetestset "Fuzz Arrays" begin include("fuzz-arrays.jl") end
        @safetestset "Differentiation Test" begin include("diff.jl") end
        @safetestset "ADTypes Test" begin include("adtypes.jl") end
        @safetestset "Difference Test" begin include("difference.jl") end
        @safetestset "Degree Test" begin include("degree.jl") end
        @safetestset "Coeff Test" begin include("coeff.jl") end
        @safetestset "Parsing Test" begin include("parsing.jl") end
        @safetestset "Is Linear or Affine Test" begin include("islinear_affine.jl") end
        @safetestset "Linear Solver Test" begin include("linear_solver.jl") end
        @safetestset "Algebraic Solver Test" begin include("solver.jl") end
        @safetestset "Overloading Test" begin include("overloads.jl") end
        @safetestset "ForwardDiff Extension Test" begin include("forwarddiff_symbolic_dual_ops.jl") end
        @safetestset "Nested ForwardDiff Sparsity Test" begin include("nested_forwarddiff_sparsity.jl") end
        @safetestset "Build Function Test" begin include("build_function.jl") end
        @safetestset "Build Function Array Test" begin include("build_function_arrayofarray.jl") end
        @safetestset "Build Function Array Test Named Tuples" begin include("build_function_arrayofarray_named_tuples.jl") end
        @safetestset "Rewrite Helper Function Test" begin include("rewrite_helpers.jl") end
        VERSION >= v"1.9" && @safetestset "Build Targets Test" begin include("build_targets.jl") end
        @safetestset "Latexify Test" begin include("latexify.jl") end
        @safetestset "Domain Test" begin include("domains.jl") end
        @safetestset "SymPy Test" begin include("sympy.jl") end
        @safetestset "Inequality Test" begin include("inequality.jl") end
        @safetestset "Integral Test" begin include("integral.jl") end
        @safetestset "CartesianIndex Test" begin include("cartesianindex.jl") end
        @safetestset "LogExpFunctions Test" begin include("logexpfunctions.jl") end
        @safetestset "LuxCore extensions Test" begin include("extensions/lux.jl") end
        @safetestset "Registration without using Test" begin include("registration_without_using.jl") end
<<<<<<< HEAD
        @safetestset "RootFinding solver" begin include("new_solver.jl") end
=======
        @safetestset "Show Test" begin include("show.jl") end
>>>>>>> 921e812a
    end
end

if GROUP == "All" || GROUP == "GroebnerExt"
    @safetestset "Groebner extension Test" begin include("extensions/groebner.jl") end
end

if GROUP == "All" || GROUP == "Core" || GROUP == "SymbolicIndexingInterface"
    @safetestset "SymbolicIndexingInterface Trait Test" begin
        include("symbolic_indexing_interface_trait.jl")
    end
    @safetestset "SymbolicIndexingInterface Parameter Indexing Test" begin
        include("symbolic_indexing_interface_parameter_indexing.jl")
    end
    @safetestset "SymbolicIndexingInterface Symbolic Evaluate Test" begin
        include("symbolic_indexing_interface_symbolic_evaluate.jl")
    end
end

if GROUP == "All" || GROUP == "Downstream"
    activate_downstream_env()
    #@time @safetestset "ParameterizedFunctions MATLABDiffEq Regression Test" begin include("downstream/ParameterizedFunctions_MATLAB.jl") end
    @safetestset "ModelingToolkit Variable Utils Test" begin include("downstream/modeling_toolkit_utils.jl") end
end
<|MERGE_RESOLUTION|>--- conflicted
+++ resolved
@@ -52,11 +52,8 @@
         @safetestset "LogExpFunctions Test" begin include("logexpfunctions.jl") end
         @safetestset "LuxCore extensions Test" begin include("extensions/lux.jl") end
         @safetestset "Registration without using Test" begin include("registration_without_using.jl") end
-<<<<<<< HEAD
+        @safetestset "Show Test" begin include("show.jl") end
         @safetestset "RootFinding solver" begin include("new_solver.jl") end
-=======
-        @safetestset "Show Test" begin include("show.jl") end
->>>>>>> 921e812a
     end
 end
 
